--- conflicted
+++ resolved
@@ -13,9 +13,9 @@
 
 ## Master
 
+<!-- Your comment below this -->
+
 - Fix issue where the PR command could not be run with a GitHub Enterprise URL.
-
-<!-- Your comment below this -->
 - Specify filename when loading Babel options. Fixes [#664](https://github.com/danger/danger-js/issues/664) ([#804](https://github.com/danger/danger-js/pull/804)) - [@NMinhNguyen][]
 
 # 7.0.1
@@ -1494,8 +1494,5 @@
 [@randak]: https://github.com/randak
 [@sajjadzamani]: https://github.com/sajjadzamani
 [@cysp]: https://github.com/cysp
-<<<<<<< HEAD
 [@NMinhNguyen]: https://github.com/NMinhNguyen
-=======
-[@davidbrunow]: https://github.com/davidbrunow
->>>>>>> 108741a9
+[@davidbrunow]: https://github.com/davidbrunow