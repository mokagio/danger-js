--- conflicted
+++ resolved
@@ -15,15 +15,12 @@
 
 <!-- Your comment below this -->
 
-<<<<<<< HEAD
 - Adds GitLab & GitLab CI support. - [@notjosh, @bigkraig]
-=======
 - Cleans up the declarations a little bit - [@orta]
 
 # 7.1.2
 
 - Update ts-jest to 24.0.2 - [@friederbluemle]
->>>>>>> 816810de
 - Adds a fix for the default name of Danger in status - [@orta]
 - Adds `danger.git.fileMatch.getKeyedPaths()`, providing more convenient access to paths. This replaces
   `fileMatch.tap()` and `fileMatch.debug()`.
