--- conflicted
+++ resolved
@@ -15,13 +15,11 @@
 
 <!-- Your comment below this -->
 
-<<<<<<< HEAD
 - Added flag to bypass Jira/Issues - [@orieken]
-=======
+- Improve docs for GitHub Actions - [@nguyenhuy]
+
 <!-- Your comment above this -->
 
->>>>>>> f30f9d0d
-- Improve docs for GitHub Actions - [@nguyenhuy]
 
 # 9.1.8
 
