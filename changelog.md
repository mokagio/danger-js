--- conflicted
+++ resolved
@@ -2,12 +2,9 @@
 
 //  Add your own contribution below
 
-<<<<<<< HEAD
 * Fixes to the shipped Flow/TS definitions - orta
 * Adds more functions the the internal Danger GitHub client - orta
 * Infrastructure work to allow Peril to run a Dangerfile - orta
-
-=======
 * Upgrade outdated ESLint packages - macklinu
 
 ### 0.7.1
@@ -17,7 +14,6 @@
 * Add .editorconfig - macklinu
 * Adds jest-runtime to the dependencies - orta
 
->>>>>>> 7bafc295
 ### 0.7.0
 
 * You can build and run in vscode using your own custom `env/development.env` file. This is useful because you can use the debugger against a real PR. See `env/development.env.example` for syntax.  - orta
