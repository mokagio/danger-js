### master

//  Add your own contribution below
<<<<<<< HEAD

* Adds support for `git.commits` and `github.commits` - orta

  Why two? Well github.commits contains a bunch of github specific metadata ( e.g. GitHub user creds, 
  commit comment counts. ) Chances are, you're always going to use `git.commits` however if you 
  want more rich data, the GitHub one is available too. Here's an example:

```js
const merges = git.commits.filter(commit => commit.message.include("Merge Master"))
if (merges.length) { fail("Please rebase your PR")}
```

=======
* Support custom dangerfile via `-d` commandline arg - kwonoj
>>>>>>> 3a9326b8
* Allow debug dump output via `DEBUG=danger:*` environment variable - kwonoj
* Adds surf-build ci provider - kwonoj
* Forward environment variable to external module constructor - kwonoj

### 0.8.0

* Support `danger run -ci` to specify external CI provider - kwonoj
* Adds `--verbose` to `danger`, which for now will echo out all the URLs Danger has requested - orta
* Migrate codebase into TypeScript from flow - kwonoj
* Handle removing all sorts  of import types for Danger in the Dangerfile - orta

### 0.7.3-4-5

* A failing network request will raise an error - orta
* Fix Dangerfile parsing which broke due to Peril related changes - orta
* Tweak the npmignore, ship less random stuff to others - orta

### 0.7.2

* Fixes to the shipped Flow/TS definitions - orta
* Adds more functions the the internal Danger GitHub client - orta
* Infrastructure work to allow Peril to run a Dangerfile - orta
* Upgrade outdated ESLint packages - macklinu
* Enhance Windows OS compatibility - kwonoj

### 0.7.1

* Set exit code to 1 when running `danger` throws an error - macklinu
* Add Jenkins CI source - macklinu
* Add .editorconfig - macklinu
* Adds jest-runtime to the dependencies - orta

### 0.7.0

* You can build and run in vscode using your own custom `env/development.env` file. This is useful because you can use the debugger against a real PR. See `env/development.env.example` for syntax.  - orta

* Uses `jest-transform` and `jest-runtime` to eval and apply babel transforms.

  This does two things, makes it feasible to do [hosted-danger](https://github.com/danger/peril) and
  makes it possible to write your Dangerfile in a way that's consistent with the rest of your JavaScript. - orta

* Add tests directory to .npmignore - macklinu
* Update to Jest 18 - macklinu


### 0.6.10

* Brings back the ability to emulate a fake CI run locally via `danger` - orta

### 0.6.9

* Makes `babel-polyfill` a direct dependency, this is because it is actually an implicit dependency in the app. I'm not sure how I feel about this, I guess if we use a part of it in the babel translation of a user's Dangerfile them I'm OK with it. - orta

### 0.6.6 - 0.6.7 - 0.6.8

* Ship flow annotations with the npm module - orta

### 0.6.5

* Adds more node instances to travis - romanki + orta
* Adds support for Semaphore CI - orta

### 0.6.4

* The env vars `DANGER_TEST_REPO` and `DANGER_TEST_PR` will allow you initialize the FakeCI with a repo of your choice. See README.md for more info
* Improved error messaging around not including a `DANGER_GITHUB_API_TOKEN` in the ENV - nsfmc / orta
* Adds support for getting the diff for a specific file from git: e.g.

```js
// Politely ask for their name on the entry too
const changelogDiff = danger.git.diffForFile("changelog.md")
const contributorName = danger.github.pr.user.login
if (changelogDiff && changelogDiff.indexOf(contributorName) === -1) {
  warn("Please add your GitHub name to the changelog entry, so we can attribute you.")
}
```

### 0.6.3

* Does not break commonmark on GitHub - orta
* upgrades to flow 0.35.0 and fixes associated type errors in covariant/invariant interfaces - nsfmc
* omits flow requirement for new test files - nsfmc
* adds support for circleci - nsfmc
* defines CISource properties in flow as read-only - nsfmc

### 0.5.0

* `danger.pr` -> `danger.github.pr`, I've also created interfaces for them - orta
* `warn`, `message`, `markdown` are all ported over to DangerJS - orta
* Shows a HTML table for Danger message - orta
* Now offers a Flow-typed definition file, it's not shipped to their repo yet, you can make it by `npm run export-flowtype` - orta
* Started turning this into a real project by adding tests - orta

### 0.0.5-0.0.10

* Changes some files casing, added some logs, a bit of error reporting, and verifying everything works through npm - orta

### 0.0.4

* Danger edit an existing post, and delete it when it's not relevant - orta

### 0.0.3

* Danger will post a comment on a GitHub PR with any Fails - orta

### 0.0.2

OK, first usable for others version. Only supports GitHub and Travis CI.

You can run by doing:

```sh
danger
```

Make sure you set a `DANGER_GITHUB_API_TOKEN` on your CI - [see the Ruby guide](http://danger.systems/guides/getting_started.html#setting-up-danger-to-run-on-your-ci) for that.

Then you can make a `dangerfile.js` (has to be lowercase, deal with it.) It has access to a whopping 2 DSL attributes.

```sh
pr
git
fail(message: string)
```

`pr` _probably_ won't be sticking around for the long run, but if you're using a `0.0.2` release, you should be OK with that. It's the full metadata of the PR, so [this JSON file](https://raw.githubusercontent.com/danger/danger/master/spec/fixtures/github_api/pr_response.json).
`git` currently has:

```sh
git.modified_file
git.created_files
git.deleted_files
```

which are string arrays of files.

`fail(message: string)` will let you raise an error, and will make the process return 1 after the parsing has finished.

Overall: your Dangerfile should look something like:

```js
import { danger } from "danger"

const hasChangelog = danger.git.modified_files.includes("changelog.md")
if (!hasChangelog) {
  fail("No Changelog changes!")
}
```

That should do ya. I think. This doens't support babel, and I haven't explored using other modules etc, so

./

### 0.0.1

Not usable for others, only stubs of classes etc.<|MERGE_RESOLUTION|>--- conflicted
+++ resolved
@@ -1,7 +1,6 @@
 ### master
 
 //  Add your own contribution below
-<<<<<<< HEAD
 
 * Adds support for `git.commits` and `github.commits` - orta
 
@@ -14,12 +13,10 @@
 if (merges.length) { fail("Please rebase your PR")}
 ```
 
-=======
 * Support custom dangerfile via `-d` commandline arg - kwonoj
->>>>>>> 3a9326b8
 * Allow debug dump output via `DEBUG=danger:*` environment variable - kwonoj
 * Adds surf-build ci provider - kwonoj
-* Forward environment variable to external module constructor - kwonoj
+* Forward environment variables to external module constructor - kwonoj
 
 ### 0.8.0
 
