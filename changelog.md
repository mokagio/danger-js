//  Please add your own contribution below inside the Master section, ideally with a consumer's perspective in mind.

### Master

<<<<<<< HEAD
=======
-   Use HTTP for the GitHub status check target URL - macklinu
-   Correct some examples in node-app - clintam
-   Add support for buddybuild CI - benkraus/clintam

### 0.21.0

>>>>>>> 9aa4ab8a
-   Posts status reports for passing/failing builds, if the account for danger has access - orta
-   Adds prettier to the codebase - orta
-   Converts a bunch of Danger's dangerfile into a plugin - [danger-plugin-yarn](https://github.com/orta/danger-plugin-yarn) - orta

This is my first non-trivial plugin, based on infrastructure from @macklinu.
Plugins are looking great, you can get some info at <https://github.com/macklinu/generator-danger-plugin>.

-   Docs updates for the website - orta

### 0.20.0

-   Fix `danger pr` commands are not running on windows - kwonoj
-   Fix broken link in getting started docs - frozegnome
-   Do not delete comment written from user have same userid for danger - kwonoj
-   Fix link to `jest` in getting started docs - palleas
-   Fix yarn install instruction in getting started docs - palleas

### 0.19.0

-   Update to Jest 20 - macklinu
-   Change the danger.d.ts to use module exports instead of globals - orta
-   Render markdown inside `message()`, `warn()`, and `fail()` messages. - macklinu

An example:

```js
fail(`Missing Test Files:

- \`src/lib/components/artist/artworks/__tests__/index-tests.tsx\`
- \`src/lib/components/artwork_grids/__tests__/infinite_scroll_grid-tests.tsx\`
- \`src/lib/containers/__tests__/works_for_you-tests.tsx\`

If these files are supposed to not exist, please update your PR body to include "Skip New Tests".`)
```

Will result in:

<table>
  <thead>
    <tr>
      <th width="50"></th>
      <th width="100%" data-danger-table="true">Fails</th>
    </tr>
  </thead>
  <tbody>
<tr>
      <td>:no_entry_sign:</td>
      <td>Missing Test Files:

-   `src/lib/components/artist/artworks/__tests__/index-tests.tsx`
-   `src/lib/components/artwork_grids/__tests__/infinite_scroll_grid-tests.tsx`
-   `src/lib/containers/__tests__/works_for_you-tests.tsx`

If these files are supposed to not exist, please update your PR body to include "Skip New Tests".

</td>
    </tr>
  </tbody>
</table>

### 0.18.0

-   Adds `github.api`. This is a fully authenticated client from the [github](https://www.npmjs.com/package/github)
    npm module. - @orta

    An easy example of it's usage would be using Danger to add a label to your PR. Note that Danger will have the
    permissions for your account, so for OSS repos - this won't work.

    ```js
    danger.github.api.issues.addLabels({ owner: "danger", repo: "danger-js", number: danger.github.pr.number, labels: ["Danger Passed"] })
    ```

    Yeah, that's a bit verbose, I agree. So, there's also `github.thisPR` which should simplify that. It aims to provide a
    lot of the values for the current PR to use with the API.

    ```js
    const github = danger.github
    github.api.issues.addLabels({ ...github.thisPR, labels: ["Danger Passed"] })
    ```

    You could use this API for a bunch of things, here's some quick ideas:

    -   Request specific reviewers when specific files change (`api.pullRequests.createReviewRequest`)
    -   Add a label for when something passes or fails (`api.issues.addLabels`)
    -   Verifying if someone is in your org? (`api.orgs.checkMembership`)
    -   Updating Project tickets to show they have a PR (`api.projects.updateProject`)

### 0.17.0

-   [Enhancements to `danger.git.diffForFile()`](https://github.com/danger/danger-js/pull/223) - @namuol

    -   Removed `diffTypes` second argument in favor of `result.added` and `result.removed`
    -   Added `result.before` and `result.after` for easy access to full contents of the original & updated file
    -   `danger.git.diffForFile` is now an `async` function

    #### TL;DR:

    ```js
    // In danger 0.16.0:
    const fullDiff = danger.git.diffForFile('foo.js')
    const addedLines = danger.git.diffForFile('foo.js', ['add'])
    const removedLines = danger.git.diffForFile('foo.js', ['del'])

    // In the latest version:
    const diff = await danger.git.diffForFile('foo.js')
    const fullDiff = diff.diff
    const addedLines = diff.added
    const removedLines = diff.removed
    const beforeFileContents = diff.before
    const afterFileContents = diff.after
    ```

-   Update internal test fixture generation docs - namuol

### 0.16.0

-   Adds a `diffTypes` option to `diffForFile` - alex3165
-   Add Buildkite CI source - jacobwgillespie

### 0.15.0

-   When a Dangerfile fails to eval, send a message to the PR - orta

### 0.14.2

-   Updated jest-\* dependencies to 19.x - orta

    Updating the jest-\* dependencies seems to be exhibiting strange behavior in tests for windows if you update, and
    use windows, can you please confirm that everything is 👍

-   Added type shapings to `JSONPatchForFile` - orta
-   Replaced deprecated `lodash.isarray` package with `Array.isArray` - damassi

### 0.14.1

-   Moved `@types/chalk` from dependencies to devDependencies - orta
-   Killed some stray console logs - orta
-   Updated the danger.d.ts - orta

### 0.14.0

-   TypeScript Dangerfiles are now support in Danger - orta

    We use TypeScript in Danger, and a lot of my work in Artsy now uses TypeScript (see: [JS2017 at Artsy](http://artsy.github.io/blog/2017/02/05/Front-end-JavaScript-at-Artsy-2017/#TypeScrip1t)), so I wanted to
    explore using TypeScript in Dangerfiles.

    This is built on top of Jest's custom transformers, so if you are already using Jest with TypeScript, then
    you can change the `dangerfile.js` to `dangerfile.ts` and nothing should need changing ( except that you might have
    new warnings/errors ) (_note:_ in changing this for Danger, I had to also add the `dangerfile.ts` to the `"exclude"`
    section of the `tsconfig.json` so that it didn't change the project's root folder.)

    This repo is now using both a babel Dangerfile (running on Circle CI) and a TypeScript one (running on Travis) to
    ensure that we don't accidentally break either.

-   Created a new `danger.d.ts` for VS Code users to get auto-completion etc - orta
-   Added a two new `git` DSL functions: `git.JSONDiffForFile(filename)` and `git.JSONPatchForFile(filename)`.

    -   `git.JSONPatchForFile`

        This will generate a rfc6902 JSON patch between two files inside your repo. These patch files are useful as a standard, but are pretty tricky to work with in something like a Dangerfile, where rule terseness takes priority.

    -   `git.JSONDiffForFile`

        This uses `JSONPatchForFile` to generate an object that represents all changes inside a Dangerfile as a single object, with keys for the changed paths. For example with a change like this:

        ```diff
        {
          "dependencies": {
            "babel-polyfill": "^6.20.0",
         +  "chalk": "^1.1.1",
            "commander": "^2.9.0",
            "debug": "^2.6.0"
          },
        }
        ```

        You could become aware of what has changed with a Dangerfile in a `schedule`'d function like:

        ```js
        const packageDiff = await git.JSONDiffForFile("package.json")
        if (packageDiff.dependencies) {
          const deps = packageDiff.dependencies

          deps.added   // ["chalk"],
          deps.removed // []
          deps.after   // { "babel-polyfill": "^6.20.0", "chalk": "^1.1.1", "commander": "^2.9.0", "debug": "^2.6.0" }
          deps.before  // { "babel-polyfill": "^6.20.0", "commander": "^2.9.0", "debug": "^2.6.0" }
        }
        ```

        The keys: `added` and `removed` only exist on the object if:

        -   `before` and `after` are both objects - in which case `added` and `removed` are the added or removed keys
        -   `before` and `after` are both arrays - in which case `added` and `removed` are the added or removed values

-   Exposed all global functions ( like `warn`, `fail`, `git`, `schedule`, ... ) on the `danger` object. - orta

    This is specifically to simplify building library code. It should not affect end-users. If you want to
    look at making a Danger JS Plugin, I'd recommend exposing a function which takes the `danger` object and working from that. If you're interested, there is an active discussion on plugin support in the DangerJS issues.

-   Improves messaging to the terminal - orta
-   Adds the ability to not have Danger post to GitHub via a flag: `danger run --text-only` - orta
-   Fix a crasher with `prs.find` #181 - orta

### 0.13.0

-   Add `danger.utils` DSL, which includes `danger.utils.href()` and `danger.utils.sentence()` - macklinu

    We were finding that a lot of Dangerfiles needed similar functions, so we've added a `utils` object
    to offer functions that are going to be used across the board. If you can think of more
    functions you use, we'd love to add them. Ideally you shouldn't need to use anything but Danger + utils
    to write your Dangerfiles.

    ```js
    danger.utils.href("http://danger.systems", "Danger") // <a href="http://danger.systems">Danger</a>
    danger.utils.sentence(["A", "B", "C"]) // "A, B and C"
    ```

-   Adds `danger.github.utils` - which currently has only one function: `fileLinks` - orta

    Most of the time people are working with a list of files (e.g. modified, or created) and then
    want to present clickable links to those. As the logic to figure the URLs is very GitHub specific,
    we've moved that into it's own object with space to grow.

    ```js
    const files = danger.git.modified_files // ["lib/component/a.ts", "lib/component/b.ts"]
    const links = danger.github.utils.fileLinks(files) // "<a href='...'>a</a> and <a href='...'>b</a>"
    warn(`These files have changes: ${links}`)
    ```

### 0.12.1

-   Add support for [Drone](http://readme.drone.io) - gabro

### 0.12.0

-   Added support for handling async code in a Dangerfile - deecewan

    This is still a bit of a work in progress, however, there is a new function added to the DSL: `schedule`.

    A Dangerfile is evaluated as a script, and so async code has not worked out of the box. With the `schedule`
    function you can now register a section of code to evaluate across multiple tick cycles.

    `schedule` currently handles two types of arguments, either a promise or a function with a resolve arg.
    Assuming you have a working Babel setup for this inside your project, you can run a Dangerfile like this:

    ```js
    schedule(async () => {
      const thing = await asyncAction()
      if (thing) { warn('After Async Function') }
    });
    ```

    Or if you wanted something simpler,

    ```js
    schedule((resolved) => {
      if (failed) {
        fail("Failed to run")
      }
    })
    ```

-   Adds new GitHub DSL elements - deecewan


-   `danger.github.issue` - As a PR is an issue in GitHub terminology, the issue contains a bit more metadata. Mainly labels, so if you want to know what labels are applied to a PR, use `danger.github.issue.labels`
-   `danger.github.reviews` - Find out about your reviews in the new GitHub Reviewer systems,
-   `danger.github.requested_reviewers` - Find out who has been requested to review a PR.


-   Updated TypeScript and Jest dependencies - orta
-   Add support for Github Enterprise via DANGER_GITHUB_API_BASE_URL env var - mashbourne

### 0.11.3 - 0.11.5

-   Internal changes for usage with Peril - orta

-   Add `danger pr --repl`, which drops into a Node.js REPL after evaluating the dangerfile - macklinu
-   Add support for Codeship - deecewan

### 0.11.0 - 0.11.2

-   Add support for [Docker Cloud](https://cloud.docker.com) - camacho

### 0.10.1

-   Builds which only use markdown now only show the markdown, and no violations table is shown - mxstbr

### 0.10.0

-   Adds support for running Danger against a PR locally - orta

The workflow is that you find a PR that exhibits the behavior you'd like Danger to run against,
then edit the local `Dangerfile.js` and run `yarn run danger pr https://github.com/facebook/jest/pull/2629`.

This will post the results to your console, instead of on the PR itself.

-   Danger changes to your Dangerfile are not persisted after the run - orta
-   Add summary comment for danger message - kwonoj
-   Add `jest-environment-node` to the Package.json - orta

### 0.9.0

-   Adds support for `git.commits` and `github.commits` - orta

    Why two? Well github.commits contains a bunch of github specific metadata ( e.g. GitHub user creds,
    commit comment counts. ) Chances are, you're always going to use `git.commits` however if you
    want more rich data, the GitHub one is available too. Here's an example:

```js
const merges = git.commits.filter(commit => commit.message.include("Merge Master"))
if (merges.length) { fail("Please rebase your PR")}
```

-   Support custom dangerfile via `-d` commandline arg - kwonoj
-   Allow debug dump output via `DEBUG=danger:*` environment variable - kwonoj
-   Adds surf-build ci provider - kwonoj
-   Forward environment variables to external module constructor - kwonoj

### 0.8.0

-   Support `danger run -ci` to specify external CI provider - kwonoj
-   Adds `--verbose` to `danger`, which for now will echo out all the URLs Danger has requested - orta
-   Migrate codebase into TypeScript from flow - kwonoj
-   Handle removing all sorts  of import types for Danger in the Dangerfile - orta

### 0.7.3-4-5

-   A failing network request will raise an error - orta
-   Fix Dangerfile parsing which broke due to Peril related changes - orta
-   Tweak the npmignore, ship less random stuff to others - orta

### 0.7.2

-   Fixes to the shipped Flow/TS definitions - orta
-   Adds more functions the the internal Danger GitHub client - orta
-   Infrastructure work to allow Peril to run a Dangerfile - orta
-   Upgrade outdated ESLint packages - macklinu
-   Enhance Windows OS compatibility - kwonoj

### 0.7.1

-   Set exit code to 1 when running `danger` throws an error - macklinu
-   Add Jenkins CI source - macklinu
-   Add .editorconfig - macklinu
-   Adds jest-runtime to the dependencies - orta

### 0.7.0

-   You can build and run in vscode using your own custom `env/development.env` file. This is useful because you can use the debugger against a real PR. See `env/development.env.example` for syntax.  - orta

-   Uses `jest-transform` and `jest-runtime` to eval and apply babel transforms.

    This does two things, makes it feasible to do [hosted-danger](https://github.com/danger/peril) and
    makes it possible to write your Dangerfile in a way that's consistent with the rest of your JavaScript. - orta

-   Add tests directory to .npmignore - macklinu
-   Update to Jest 18 - macklinu

### 0.6.10

-   Brings back the ability to emulate a fake CI run locally via `danger` - orta

### 0.6.9

-   Makes `babel-polyfill` a direct dependency, this is because it is actually an implicit dependency in the app. I'm not sure how I feel about this, I guess if we use a part of it in the babel translation of a user's Dangerfile them I'm OK with it. - orta

### 0.6.6 - 0.6.7 - 0.6.8

-   Ship flow annotations with the npm module - orta

### 0.6.5

-   Adds more node instances to travis - romanki + orta
-   Adds support for Semaphore CI - orta

### 0.6.4

-   The env vars `DANGER_TEST_REPO` and `DANGER_TEST_PR` will allow you initialize the FakeCI with a repo of your choice. See README.md for more info
-   Improved error messaging around not including a `DANGER_GITHUB_API_TOKEN` in the ENV - nsfmc / orta
-   Adds support for getting the diff for a specific file from git: e.g.

```js
// Politely ask for their name on the entry too
const changelogDiff = danger.git.diffForFile("changelog.md")
const contributorName = danger.github.pr.user.login
if (changelogDiff && changelogDiff.indexOf(contributorName) === -1) {
  warn("Please add your GitHub name to the changelog entry, so we can attribute you.")
}
```

### 0.6.3

-   Does not break commonmark on GitHub - orta
-   upgrades to flow 0.35.0 and fixes associated type errors in covariant/invariant interfaces - nsfmc
-   omits flow requirement for new test files - nsfmc
-   adds support for circleci - nsfmc
-   defines CISource properties in flow as read-only - nsfmc

### 0.5.0

-   `danger.pr` -> `danger.github.pr`, I've also created interfaces for them - orta
-   `warn`, `message`, `markdown` are all ported over to DangerJS - orta
-   Shows a HTML table for Danger message - orta
-   Now offers a Flow-typed definition file, it's not shipped to their repo yet, you can make it by `npm run export-flowtype` - orta
-   Started turning this into a real project by adding tests - orta

### 0.0.5-0.0.10

-   Changes some files casing, added some logs, a bit of error reporting, and verifying everything works through npm - orta

### 0.0.4

-   Danger edit an existing post, and delete it when it's not relevant - orta

### 0.0.3

-   Danger will post a comment on a GitHub PR with any Fails - orta

### 0.0.2

OK, first usable for others version. Only supports GitHub and Travis CI.

You can run by doing:

```sh
danger
```

Make sure you set a `DANGER_GITHUB_API_TOKEN` on your CI - [see the Ruby guide](http://danger.systems/guides/getting_started.html#setting-up-danger-to-run-on-your-ci) for that.

Then you can make a `dangerfile.js` (has to be lowercase, deal with it.) It has access to a whopping 2 DSL attributes.

```sh
pr
git
fail(message: string)
```

`pr` _probably_ won't be sticking around for the long run, but if you're using a `0.0.2` release, you should be OK with that. It's the full metadata of the PR, so [this JSON file](https://raw.githubusercontent.com/danger/danger/master/spec/fixtures/github_api/pr_response.json).
`git` currently has:

```sh
git.modified_file
git.created_files
git.deleted_files
```

which are string arrays of files.

`fail(message: string)` will let you raise an error, and will make the process return 1 after the parsing has finished.

Overall: your Dangerfile should look something like:

```js
import { danger } from "danger"

const hasChangelog = danger.git.modified_files.includes("changelog.md")
if (!hasChangelog) {
  fail("No Changelog changes!")
}
```

That should do ya. I think. This doesn't support babel, and I haven't explored using other modules etc, so...

./

### 0.0.1

Not usable for others, only stubs of classes etc. - orta<|MERGE_RESOLUTION|>--- conflicted
+++ resolved
@@ -2,15 +2,12 @@
 
 ### Master
 
-<<<<<<< HEAD
-=======
 -   Use HTTP for the GitHub status check target URL - macklinu
 -   Correct some examples in node-app - clintam
 -   Add support for buddybuild CI - benkraus/clintam
 
 ### 0.21.0
 
->>>>>>> 9aa4ab8a
 -   Posts status reports for passing/failing builds, if the account for danger has access - orta
 -   Adds prettier to the codebase - orta
 -   Converts a bunch of Danger's dangerfile into a plugin - [danger-plugin-yarn](https://github.com/orta/danger-plugin-yarn) - orta
