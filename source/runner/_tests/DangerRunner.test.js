--- conflicted
+++ resolved
@@ -27,12 +27,8 @@
 describe("with fixtures", () => {
   it("handles a blank Dangerfile", async () => {
     const context = await setupDangerfileContext()
-<<<<<<< HEAD
     const runtime = await createDangerfileRuntimeEnvironment(context)
-    const results = await runDangerfileEnvironment(`${fixtures}/__DangerfileEmpty.js`, runtime)
-=======
-    const results = await runDangerfile(resolve(fixtures, "__DangerfileEmpty.js"), context)
->>>>>>> 1f9a5c27
+    const results = await runDangerfileEnvironment(resolve(fixtures, "__DangerfileEmpty.js"), runtime)
 
     expect(results).toEqual({
       fails: [],
@@ -44,13 +40,8 @@
 
   it("handles a full set of messages", async () => {
     const context = await setupDangerfileContext()
-<<<<<<< HEAD
     const runtime = await createDangerfileRuntimeEnvironment(context)
-
-    const results = await runDangerfileEnvironment(`${fixtures}/__DangerfileFullMessages.js`, runtime)
-=======
-    const results = await runDangerfile(resolve(fixtures, "__DangerfileFullMessages.js"), context)
->>>>>>> 1f9a5c27
+    const results = await runDangerfileEnvironment(resolve(fixtures, "__DangerfileFullMessages.js"), runtime)
 
     expect(results).toEqual({
       fails: [{"message": "this is a failure"}],
@@ -65,11 +56,7 @@
     const runtime = await createDangerfileRuntimeEnvironment(context)
 
     try {
-<<<<<<< HEAD
-      await runDangerfileEnvironment(`${fixtures}/__DangerfileBadSyntax.js`, runtime)
-=======
-      await runDangerfile(resolve(fixtures, "__DangerfileBadSyntax.js"), context)
->>>>>>> 1f9a5c27
+      await runDangerfileEnvironment(resolve(fixtures, "__DangerfileBadSyntax.js"), runtime)
       throw new Error("Do not get to this")
     }
     catch (e) {
@@ -80,12 +67,7 @@
 
   it("handles relative imports correctly", async () => {
     const context = await setupDangerfileContext()
-<<<<<<< HEAD
     const runtime = await createDangerfileRuntimeEnvironment(context)
-
-    await runDangerfileEnvironment(`${fixtures}/__DangerfileImportRelative.js`, runtime)
-=======
-    await runDangerfile(resolve(fixtures, "__DangerfileImportRelative.js"), context)
->>>>>>> 1f9a5c27
+    await runDangerfileEnvironment(resolve(fixtures, "__DangerfileImportRelative.js"), runtime)
   })
 })