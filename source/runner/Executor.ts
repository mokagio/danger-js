--- conflicted
+++ resolved
@@ -289,15 +289,9 @@
         }
         let comment
         if (process.env["DANGER_BITBUCKETSERVER_HOST"]) {
-<<<<<<< HEAD
-          comment = bitbucketServerTemplate(dangerID, commitID, mergedResults)
+          comment = bitbucketServerTemplate(dangerID, mergedResults, commitID)
         } else if (process.env["DANGER_BITBUCKETCLOUD_UUID"]) {
-          comment = bitbucketCloudTemplate(dangerID, commitID, mergedResults)
-=======
-          comment = bitbucketServerTemplate(dangerID, mergedResults, commitID)
-        } else if (process.env["DANGER_BITBUCKETCLOUD_USERNAME"]) {
           comment = bitbucketCloudTemplate(dangerID, mergedResults, commitID)
->>>>>>> 5b89fee2
         } else {
           comment = githubResultsTemplate(dangerID, mergedResults, commitID)
         }
